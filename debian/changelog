--- conflicted
+++ resolved
@@ -1,34 +1,3 @@
-<<<<<<< HEAD
-cargo (0.66.0+ds1-1+pexip24u5) pexip-bookworm; urgency=medium
-
-  * New versioning scheme
-
- -- Mark Hymers <mark.hymers@pexip.com>  Thu, 01 Feb 2024 15:53:34 +0000
-
-cargo (0.66.0+ds1-1pexip4) pexip-bookworm; urgency=medium
-
-  * Bookworm build for product distribution
-
- -- Mark Hymers <mark.hymers@pexip.com>  Sat, 09 Dec 2023 22:52:02 +0000
-
-cargo (0.66.0+ds1-1pexip3) pexip-bookworm; urgency=medium
-
-  * Initial bookworm build
-
- -- Mark Hymers <mark.hymers@pexip.com>  Thu, 16 Nov 2023 09:56:18 +0000
-
-cargo (0.66.0+ds1-1pexip2) pexip; urgency=medium
-
-  * Rebuild against rust 1.66
-
- -- Huw Jones <huw@pexip.com>  Thu, 06 Jul 2023 09:32:37 +0100
-
-cargo (0.66.0+ds1-1pexip1) pexip; urgency=medium
-
-  * New upstream release
-
- -- Huw Jones <huw@pexip.com>  Mon, 20 Feb 2023 17:52:43 +0000
-=======
 cargo (0.70.1+ds1-2) unstable; urgency=medium
 
   [ Fabian Gruenbichler ]
@@ -74,7 +43,36 @@
   * disable flaky publish tests
 
  -- Fabian Grünbichler <debian@fabian.gruenbichler.email>  Sun, 03 Dec 2023 19:38:28 +0100
->>>>>>> 5d088b41
+
+cargo (0.66.0+ds1-1+pexip24u5) pexip-bookworm; urgency=medium
+
+  * New versioning scheme
+
+ -- Mark Hymers <mark.hymers@pexip.com>  Thu, 01 Feb 2024 15:53:34 +0000
+
+cargo (0.66.0+ds1-1pexip4) pexip-bookworm; urgency=medium
+
+  * Bookworm build for product distribution
+
+ -- Mark Hymers <mark.hymers@pexip.com>  Sat, 09 Dec 2023 22:52:02 +0000
+
+cargo (0.66.0+ds1-1pexip3) pexip-bookworm; urgency=medium
+
+  * Initial bookworm build
+
+ -- Mark Hymers <mark.hymers@pexip.com>  Thu, 16 Nov 2023 09:56:18 +0000
+
+cargo (0.66.0+ds1-1pexip2) pexip; urgency=medium
+
+  * Rebuild against rust 1.66
+
+ -- Huw Jones <huw@pexip.com>  Thu, 06 Jul 2023 09:32:37 +0100
+
+cargo (0.66.0+ds1-1pexip1) pexip; urgency=medium
+
+  * New upstream release
+
+ -- Huw Jones <huw@pexip.com>  Mon, 20 Feb 2023 17:52:43 +0000
 
 cargo (0.66.0+ds1-1) unstable; urgency=medium
 
